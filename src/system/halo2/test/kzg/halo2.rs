--- conflicted
+++ resolved
@@ -118,21 +118,6 @@
         let svk = params.get_g()[0].into();
         let snarks = snarks.into_iter().collect_vec();
 
-<<<<<<< HEAD
-        println!("before acc");
-        let mut accumulators = Vec::with_capacity(snarks.len());
-        for snark in snarks.iter() {
-            let mut transcript =
-                PoseidonTranscript::<NativeLoader, _, _>::new(snark.proof.as_slice());
-            let proof = Plonk::read_proof(&svk, &snark.protocol, &snark.instances, &mut transcript)
-                .unwrap();
-            println!("read proof");
-            let mut acc =
-                Plonk::succinct_verify(&svk, &snark.protocol, &snark.instances, &proof).unwrap();
-            println!("succinct verify");
-            accumulators.append(&mut acc);
-        }
-=======
         let mut accumulators = snarks
             .iter()
             .flat_map(|snark| {
@@ -144,16 +129,9 @@
                 Plonk::succinct_verify(&svk, &snark.protocol, &snark.instances, &proof).unwrap()
             })
             .collect_vec();
->>>>>>> 7b962013
-
-        println!("before as_pk");
+
         let as_pk = AsPk::new(Some((params.get_g()[0], params.get_g()[1])));
-<<<<<<< HEAD
-        println!("before accum");
-        let (accumulator, as_proof) = {
-=======
         let (accumulator, as_proof) = if accumulators.len() > 1 {
->>>>>>> 7b962013
             let mut transcript = PoseidonTranscript::<NativeLoader, _, _>::new(Vec::new());
             let accumulator = As::create_proof(
                 &as_pk,
@@ -170,7 +148,6 @@
         let KzgAccumulator { lhs, rhs } = accumulator;
         let instances = [lhs.x, lhs.y, rhs.x, rhs.y].map(fe_to_limbs::<_, _, LIMBS, BITS>).concat();
 
-        println!("should be home");
         Self {
             svk,
             snarks: snarks.into_iter().map_into().collect(),
